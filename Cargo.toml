[package]
name = "performance-data-assistant"
version = "0.1.0"
edition = "2021"

publish = false

# See more keys and their definitions at https://doc.rust-lang.org/cargo/reference/manifest.html

[build-dependencies]
anyhow = "1.0"
vergen = "6"

[lib]
name = "performance_data"
path = "src/lib.rs"

[[bin]]
name = "performance-data-collector"
path = "src/bin/collector.rs"

[dependencies]
clap = {version = "3.2.6", features = ["derive"] }
serde = { version = "1.0", features = ["derive"] }
chrono = { version = "0.4", features = ["serde"] }
serde_yaml = "0.8"
thiserror = "1.0"
log = "0.4.0"
env_logger = "0.8.4"
lazy_static = "1.4.0"
timerfd = "1.3.0"
procfs = "0.12.0"
ctor = "0.1.22"
sysinfo = "0.26.2"
<<<<<<< HEAD
cmd_lib = "1.3.0"
=======
anyhow = "1.0"
tide = "0.16.0"
serde_urlencoded = "0.7"
serde_json = "1.0"
>>>>>>> 457487f4
<|MERGE_RESOLUTION|>--- conflicted
+++ resolved
@@ -32,11 +32,8 @@
 procfs = "0.12.0"
 ctor = "0.1.22"
 sysinfo = "0.26.2"
-<<<<<<< HEAD
 cmd_lib = "1.3.0"
-=======
 anyhow = "1.0"
 tide = "0.16.0"
 serde_urlencoded = "0.7"
-serde_json = "1.0"
->>>>>>> 457487f4
+serde_json = "1.0"